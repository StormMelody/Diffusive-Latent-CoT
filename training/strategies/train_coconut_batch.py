--- conflicted
+++ resolved
@@ -1,4 +1,3 @@
-<<<<<<< HEAD
 import json
 import os
 import argparse
@@ -482,531 +481,3 @@
         grad_accumulation_steps=args.grad_accumulation_steps,
         world_size=world_size
     )
-
-=======
-import json
-import os
-import argparse
-import torch.distributed as dist
-from torch.nn.parallel import DistributedDataParallel as DDP
-import torch.multiprocessing as mp
-from pathlib import Path
-from torch.utils.data import Dataset
-import torch
-from tqdm import tqdm
-from transformers import GPT2Tokenizer, GPT2Model
-import transformers
-from models import DiffusiveCoT
-from training.metrics import VLAMetrics
-from torch.utils.data import DataLoader, Dataset, DistributedSampler, IterableDataset
-from overwatch import initialize_overwatch
-import wandb
-from datetime import datetime
-from typing import Optional
-import torch.nn.utils.rnn as rnn_utils
-from transformers.models.gpt2 import GPT2LMHeadModel
-
-class GSM8KDataset(Dataset):
-
-    def __init__(self, data, tokenizer=None, max_length=512, embedding_model=None, debug=False, debug_samples=4):
-        """
-        初始化数据集
-        :param data: 可以是包含样本的列表，或JSON文件的路径
-        :param tokenizer: 用于文本编码的tokenizer（如Hugging Face的tokenizer）
-        :param max_length: 输入序列的最大长度
-        :param embedding_model: 用于生成嵌入的模型
-        :param debug: 是否使用调试模式（只使用少量样本）
-        :param debug_samples: 调试模式下使用的样本数量
-        """
-        if isinstance(data, str):
-            # 如果输入是文件路径，则加载JSON文件
-            with open(data, 'r') as f:
-                self.data = json.load(f)
-        else:
-            # 直接使用传入的列表
-            self.data = data
-        if debug:
-            self.data = self.data[:debug_samples]
-        self.tokenizer = tokenizer
-        self.max_length = max_length
-        self.embedding_model = embedding_model
-        self.device = next(embedding_model.parameters()).device if embedding_model is not None else 'cpu'
-        
-        # 预处理和过滤数据，移除空steps的样本
-        self._preprocess_data()
-        
-        # 缓存，用于存储已计算的嵌入
-        self.embedding_cache = {}
-
-    def _preprocess_data(self):
-        """
-        预处理数据，移除无效样本
-        """
-        valid_data = []
-        for idx, sample in enumerate(self.data):
-            if len(sample.get('steps', [])) > 0:
-                valid_data.append(sample)
-            else:
-                print(f"Warning: Removing sample with empty steps at index {idx}")
-                print(f"Question: {sample.get('question', 'N/A')}")
-                print(f"Answer: {sample.get('answer', 'N/A')}")
-        
-        self.data = valid_data
-        print(f"Preprocessed dataset contains {len(self.data)} valid samples")
-
-    def __len__(self):
-        """返回数据集中的样本数量"""
-        return len(self.data)
-
-    def _get_embedding(self, text, is_step=False):
-        """
-        获取文本的嵌入向量，使用缓存避免重复计算
-        """
-        cache_key = f"{text}_{is_step}"
-        if cache_key in self.embedding_cache:
-            return self.embedding_cache[cache_key]
-        
-        try:
-            # 将数据移动到模型所在的设备
-            inputs = self.tokenizer(text, padding=True, truncation=True, return_tensors='pt').to(self.device)
-            with torch.no_grad():  # 不需要梯度计算
-                outputs = self.embedding_model(**inputs, output_hidden_states=True)
-                embedding = outputs.hidden_states[-1]  # 使用最后一层的hidden_states
-                
-                if is_step:
-                    # 对于step，我们需要squeeze并取平均
-                    embedding = embedding.squeeze(0).mean(dim=0)  # [768]
-                else:
-                    # 对于question，我们需要取平均
-                    embedding = embedding.mean(dim=1)  # [1, 768]
-            
-            # 存入缓存
-            self.embedding_cache[cache_key] = embedding
-            return embedding
-        except Exception as e:
-            print(f"Error generating embedding for text: {e}")
-            print(f"Text content: '{text}'")
-            return None
-
-    def __getitem__(self, idx):
-        """
-        获取数据集中的一个样本
-        """
-        # 如果索引超出范围，返回第一个样本
-        if idx >= len(self.data):
-            idx = 0
-            
-        sample = self.data[idx]
-        
-        # 提取原始文本字段
-        question = sample['question']
-        answer = sample['answer']
-        
-        # 处理steps
-        original_steps = ['<BOD>'] + sample['steps'] + ['<EOD>']
-        
-        # 获取question的嵌入
-        question_embedding = self._get_embedding(question)
-        if question_embedding is None:
-            # 如果获取嵌入失败，尝试下一个样本
-            return self.__getitem__((idx + 1) % len(self.data))
-        
-        # 处理answer的token ids
-        tokenizer_output = self.tokenizer(answer + self.tokenizer.eos_token, padding=True, truncation=True, return_tensors='pt')
-        answer_token_ids = tokenizer_output.input_ids
-        
-        # 处理steps的嵌入
-        steps_embeddings = []
-        for step in original_steps:
-            if not step:
-                continue
-                
-            step_embedding = self._get_embedding(step, is_step=True)
-            if step_embedding is not None:
-                steps_embeddings.append(step_embedding)
-        
-        # 确保至少有一个步骤
-        if len(steps_embeddings) == 0:
-            print(f"Warning: No valid steps found for item {idx}")
-            return self.__getitem__((idx + 1) % len(self.data))
-        
-        steps_tensor = torch.stack(steps_embeddings, dim=0)  # [num_steps, 768]
-        
-        # 返回处理后的结果
-        return question_embedding, answer_token_ids, steps_tensor
-
-    def collate_fn(batch):
-        """
-        自定义的collate函数，用于DataLoader
-        """
-        questions, answers, steps_list = zip(*batch)
-        
-        # Stack questions (these should have consistent shapes)
-        questions = torch.cat(questions, dim=0)
-        
-        # Process answers
-        answers = [tensor.squeeze(0) for tensor in answers]
-        answers_padded = rnn_utils.pad_sequence(answers, batch_first=True, padding_value=50256)
-        answers_label_padded = rnn_utils.pad_sequence(answers, batch_first=True, padding_value=-100)
-        
-        # Handle variable-length steps using padding
-        steps_padded = rnn_utils.pad_sequence(steps_list, batch_first=True, padding_value=0)
-        
-        return questions, answers_padded, steps_padded, answers_label_padded
-
-# Initialize Overwatch =>> Wraps `logging.Logger`
-overwatch = None # Will be initialized in main() with distributed parameters
-
-def setup_distributed(rank, world_size):
-    """Sets up the distributed training environment."""
-    if not dist.is_initialized():
-        os.environ['MASTER_ADDR'] = 'localhost'
-        os.environ['MASTER_PORT'] = '12355'
-        dist.init_process_group("nccl", rank=rank, world_size=world_size)
-    torch.cuda.set_device(rank)
-
-def cleanup_distributed():
-    """Cleans up the distributed training environment."""
-    dist.destroy_process_group()
-
-def main(
-    local_rank: int, # Added for DDP
-    CoTModel: DiffusiveCoT,
-    dataset: GSM8KDataset,
-    save_interval: int = 2500,
-    save_full_model: bool = True,
-    epochs: int = 1,
-    grad_accumulation_steps: int = 1,
-    learning_rate: float = 1e-4,
-    batch_size=1,
-    max_steps: Optional[int] = None,
-    enable_mixed_precision_training: bool = True,
-    mixed_precision_dtype: torch.dtype = torch.bfloat16,
-    world_size: int = 1, # Added for DDP
-    resume_from: Optional[str] = None # 添加恢复训练的参数
-    ) -> None:
-
-    if world_size > 1:
-        setup_distributed(local_rank, world_size)
-
-    global overwatch
-    overwatch = initialize_overwatch("train_coconut_batch")
-
-    sampler = DistributedSampler(dataset, num_replicas=world_size, rank=local_rank, shuffle=True) if world_size > 1 else None
-    dataloader = DataLoader(
-        dataset,
-        batch_size=batch_size,
-        sampler=sampler,
-        collate_fn=GSM8KDataset.collate_fn,
-        shuffle=False if sampler else True, # Shuffle is handled by DistributedSampler
-        num_workers=4, # Adjust as needed
-        pin_memory=True # Recommended for DDP
-    )
-    # collate_fn=GSM8KDataset.collate_fn
-    import math
-    from torch.optim import AdamW
-    from torch.optim.lr_scheduler import CosineAnnealingLR
-    from transformers import get_cosine_schedule_with_warmup  # 添加这一行
-    device = torch.device(f"cuda:{local_rank}" if torch.cuda.is_available() and world_size > 1 else ("cuda" if torch.cuda.is_available() else "cpu"))
-    CoTModel = CoTModel.to(device)
-    if world_size > 1:
-        CoTModel = DDP(CoTModel, device_ids=[local_rank], find_unused_parameters=True)
-    optimizer = AdamW(CoTModel.parameters(), lr=learning_rate)
-    lr_scheduler = torch.optim.lr_scheduler.StepLR(
-        optimizer,
-        step_size=1000,
-        gamma=0.99
-    )
-    print(f"Learning rate in optimizer: {optimizer.param_groups[0]['lr']}")
-    
-    # 初始化全局步数和起始epoch
-    global_step = 0
-    start_epoch = 0
-    
-    # 计算训练步数
-    num_training_steps = (len(dataset) * epochs) // (batch_size * grad_accumulation_steps)
-    # 设置warmup步数，通常为总训练步数的10%
-    num_warmup_steps = int(0.1 * num_training_steps)
-    
-    # 使用带有warmup的余弦学习率调度器
-    lr_scheduler = get_cosine_schedule_with_warmup(
-        optimizer,
-        num_warmup_steps=num_warmup_steps,
-        num_training_steps=num_training_steps
-    )
-    
-    # 加载检查点进行续训（如果指定）
-    if resume_from is not None:
-        if os.path.isfile(resume_from):
-            if overwatch.is_rank_zero():
-                overwatch.info(f"Loading checkpoint from {resume_from}")
-            
-            # 加载检查点
-            checkpoint = torch.load(resume_from, map_location=device)
-            
-            # 恢复模型权重
-            if isinstance(CoTModel, DDP):
-                CoTModel.module.load_state_dict(checkpoint["model"])
-            else:
-                CoTModel.load_state_dict(checkpoint["model"])
-            
-            # 恢复全局步数和epoch
-            global_step = checkpoint.get("global_step", 0)
-            start_epoch = checkpoint.get("epoch", 0)
-            
-            # 恢复优化器状态（如果有）
-            if "optimizer" in checkpoint and optimizer is not None:
-                optimizer.load_state_dict(checkpoint["optimizer"])
-                
-            # 恢复学习率调度器状态（如果有）
-            if "scheduler" in checkpoint and lr_scheduler is not None:
-                lr_scheduler.load_state_dict(checkpoint["scheduler"])
-                
-            if overwatch.is_rank_zero():
-                overwatch.info(f"Resumed training from step {global_step}, epoch {start_epoch}")
-        else:
-            if overwatch.is_rank_zero():
-                overwatch.warning(f"Checkpoint file {resume_from} not found. Starting training from scratch.")
-    
-    # 初始化wandb
-    if overwatch.is_rank_zero():  # 只在主进程初始化wandb
-        wandb.init(
-            mode="offline",
-            project="diffusive-cot",  # 项目名称
-            name=f"train-{datetime.now().strftime('%Y%m%d-%H%M%S')}",  # 运行名称
-            config={
-                "batch_size": batch_size,
-                "grad_accumulation_steps": grad_accumulation_steps,
-                "epochs": epochs,
-                "learning_rate": learning_rate,
-                "resumed_from": resume_from if resume_from else "None"
-            }
-        )
-    # === Train ===
-    status = "Training DiffusiveCoT"
-    sequence_length = 1024
-    
-    # 计算目标步数
-    if world_size > 1:
-        target_steps_per_epoch = math.ceil(len(dataloader) / grad_accumulation_steps)
-    else:
-        target_steps_per_epoch = math.ceil(len(dataloader) / grad_accumulation_steps)
-    target_steps = epochs * target_steps_per_epoch
-
-    # num_training_steps should be calculated based on the total number of optimizer steps
-    num_training_steps = target_steps # This seems more direct
-
-    # Re-initialize lr_scheduler with the potentially updated num_training_steps
-    # 如果没有从检查点恢复学习率调度器，则重新初始化
-    if resume_from is None or "scheduler" not in checkpoint:
-        num_warmup_steps = int(0.1 * num_training_steps)
-        lr_scheduler = get_cosine_schedule_with_warmup(
-            optimizer,
-            num_warmup_steps=num_warmup_steps,
-            num_training_steps=num_training_steps
-        )
-
-    # 计算剩余步数用于tqdm进度条
-    remaining_steps = target_steps - global_step
-    
-    with tqdm(
-        total=remaining_steps,
-        desc=status,
-        leave=False,
-        disable=not overwatch.is_rank_zero(),
-    ) as progress:
-        CoTModel.train()
-        optimizer.zero_grad()
-        
-        # 从指定的epoch开始训练
-        for epoch_idx in range(start_epoch, epochs):
-            if overwatch.is_rank_zero():
-                overwatch.info(f"Starting Epoch {epoch_idx + 1}/{epochs}")
-            
-            if world_size > 1 and hasattr(dataloader.sampler, "set_epoch") and isinstance(dataloader.sampler, DistributedSampler):
-                dataloader.sampler.set_epoch(epoch_idx)
-
-            for train_idx, batch in enumerate(dataloader):
-                print("train_idx is: ", train_idx)
-                # Note that we'll unpack batch (and let AMP/FSDP do its thing) in the VLM.forward() call
-                #   => Basically, if we're using mixed precision (or not), autocast()/FSDP will move to device!
-                question, answer, steps, answer_label = batch     # shape: [4, 1, 768] [4, 1, 768] [4, 4, 768]
-                # import pdb; pdb.set_trace()
-                # device = next(CoTModel.parameters()).device # Device is already set
-                question = question.to(device, non_blocking=True)
-                answer = answer.to(device, non_blocking=True)
-                steps = steps.to(device, non_blocking=True)
-                answer_label = answer_label.to(device, non_blocking=True)
-                with torch.autocast(
-                    "cuda", dtype=mixed_precision_dtype, enabled=enable_mixed_precision_training
-                ):
-                    loss = CoTModel(
-                        question=question,
-                        steps=steps,
-                        answer=answer,
-                        answer_label=answer_label,
-                        output_hidden_states = True,
-                    )
-
-                # Commit Loss =>> Backward!
-            
-                # metrics.commit(loss=loss)
-                
-                normalized_loss = loss / grad_accumulation_steps
-                normalized_loss.backward()
-
-                # === Gradient Step ===
-                # Step =>> Only if Done w/ Gradient Accumulation
-                if (train_idx + 1) % grad_accumulation_steps == 0:
-                    # Clip Gradients --> this is custom, per-strategy because of DDP vs. FSDP locality-assumptions
-                    # clip_grad_norm()
-
-                    # Optimizer & LR Scheduler Step
-                    optimizer.step()
-                    lr_scheduler.step()
-                    optimizer.zero_grad()
-                    
-                    global_step += 1
-                    # epoch_for_logging is the original 'epoch' calculation based on global_step
-                    epoch_for_logging = global_step // (len(dataloader) // grad_accumulation_steps) if (len(dataloader) // grad_accumulation_steps) > 0 else 0
-                    
-                    # 直接使用wandb记录
-                    if overwatch.is_rank_zero():
-                        wandb.log({
-                            "train/loss": loss.item(),
-                            "train/learning_rate": lr_scheduler.get_last_lr()[0],
-                            "train/epoch": epoch_for_logging, # Using original epoch calculation for wandb
-                            "train/global_step": global_step,
-                        }, step=global_step)
-                        
-                        # 打印训练信息 - updated to show current epoch_idx from the new loop
-                        print(f"Step {global_step}/{target_steps}, Epoch {epoch_idx + 1}/{epochs} (LogEpoch: {epoch_for_logging}), Loss: {loss.item():.4f}, LR: {lr_scheduler.get_last_lr()[0]:.6f}")
-                    
-                    # 保存checkpoint (using epoch_for_logging for consistency with original naming)
-                    # Save checkpoint logic needs to be rank-aware
-                    # For example, save every N steps or at the end of epochs
-                    # Let's simplify to save at specific global_step milestones, only on rank 0
-                    # The original logic for saving 5 times based on target_steps * i // 5 is fine.
-                    if overwatch.is_rank_zero():
-                        for i in range(1, 6): # Save 5 times during training
-                            if global_step == target_steps * i // 5:
-                                checkpoint_dir = Path("./checkpoints")
-                                checkpoint_dir.mkdir(exist_ok=True)
-                                
-                                train_loss = loss.item()
-                                # Checkpoint name uses epoch_for_logging
-                                checkpoint_path = checkpoint_dir / f"step-{global_step:06d}-epoch-{epoch_for_logging:02d}-loss={train_loss:.4f}.pt"
-                                
-                                checkpoint_data = {
-                                    "model": CoTModel.state_dict(),
-                                    "global_step": global_step,
-                                    "epoch": epoch_for_logging,
-                                    "loss": train_loss,
-                                }
-                                
-                                if not save_full_model:
-                                    if 'optimizer' in globals():
-                                        checkpoint_data["optimizer"] = optimizer.state_dict()
-                                    if 'lr_scheduler' in globals():
-                                        checkpoint_data["scheduler"] = lr_scheduler.state_dict()
-                                
-                                torch.save(checkpoint_data, checkpoint_path)
-                                print(f"Checkpoint saved: {checkpoint_path}")
-                                
-                                wandb.log({"checkpoint/saved_step": global_step}, step=global_step)
-                    
-                    if world_size > 1:
-                        dist.barrier() # Ensure all processes sync before next step if checkpoint was saved
-                    print(f"global_step is: {global_step}; target_steps is: {target_steps}")
-                    if global_step >= target_steps:
-                        break # Break from inner (dataloader) loop
-
-                # Update Progress Bar
-                progress.update()
-                progress.set_description(status)
-
-            # Explicitly log before checking the outer loop termination condition
-            if overwatch.is_rank_zero():
-                overwatch.info(f"DEBUG: End of epoch_idx {epoch_idx}. Current global_step = {global_step}, target_steps = {target_steps}")
-
-            if global_step >= target_steps:
-                if overwatch.is_rank_zero():
-                    overwatch.info(f"Target steps reached after epoch {epoch_idx + 1}. Stopping training based on global_step ({global_step}) >= target_steps ({target_steps}).")
-                break # Break from outer (epoch) loop
-    
-    if world_size > 1:
-        cleanup_distributed()
-
-   
-
-tokenizer = GPT2Tokenizer.from_pretrained('openai-community/gpt2')
-tokenizer.pad_token = tokenizer.eos_token
-model = GPT2LMHeadModel.from_pretrained('openai-community/gpt2')
-new_special_tokens = ['<BOD>', '<EOD>']
-cot_model = DiffusiveCoT(model, use_diff=True)
-num_added_toks = tokenizer.add_special_tokens({'additional_special_tokens': new_special_tokens})
-
-model.resize_token_embeddings(len(tokenizer))
-dataset = GSM8KDataset("/data2/xxw_data/projects/LLM/coconut/data/gsm_train.json", tokenizer, 512, model, debug=False)
-
-if __name__ == "__main__":
-    parser = argparse.ArgumentParser(description='Diffusive CoT Training')
-    parser.add_argument('--local_rank', type=int, default=-1, help='Local rank for distributed training')
-    parser.add_argument('--epochs', type=int, default=3, help='Number of training epochs')
-    parser.add_argument('--batch_size', type=int, default=1, help='Batch size per GPU') # Changed from default=1 to a more common value, adjust as needed
-    parser.add_argument('--learning_rate', type=float, default=1e-4, help='Learning rate')
-    parser.add_argument('--grad_accumulation_steps', type=int, default=1, help='Gradient accumulation steps')
-    parser.add_argument('--debug', action='store_true', help='Enable debug mode with smaller dataset')
-    parser.add_argument('--data_path', type=str, default="/data2/xxw_data/projects/LLM/coconut/data/gsm_train.json", help='Path to training data JSON file')
-    parser.add_argument('--resume_from', type=str, default=None, help='Path to checkpoint file for resuming training')
-
-    args = parser.parse_args()
-
-    world_size = int(os.environ.get("WORLD_SIZE", 1))
-
-    if world_size > 1 and args.local_rank == -1:
-        # If world_size is set (e.g., by torchrun) but local_rank is not passed via CLI,
-        # try to get it from environment (torchrun sets LOCAL_RANK)
-        args.local_rank = int(os.environ.get("LOCAL_RANK", -1))
-        if args.local_rank == -1:
-            raise ValueError("torchrun is used (WORLD_SIZE > 1) but LOCAL_RANK is not set. Please ensure torchrun is configured correctly or pass --local_rank.")
-
-    # It's crucial to set the start method for multiprocessing with CUDA correctly, especially for DDP.
-    # 'spawn' is generally safer than 'fork' with CUDA.
-    # This should be done once at the beginning of the script if __name__ == "__main__".
-    if world_size > 1:
-        try:
-            mp.set_start_method('spawn', force=True)
-            if world_size == 1 or args.local_rank == 0:
-                print("Multiprocessing start method set to 'spawn'.")
-        except RuntimeError as e:
-            if world_size == 1 or args.local_rank == 0:
-                print(f"Note: Could not set multiprocessing start method to 'spawn' (might be already set or not supported): {e}")
-
-    tokenizer = GPT2Tokenizer.from_pretrained('openai-community/gpt2')
-    tokenizer.pad_token = tokenizer.eos_token
-    # model_for_dataset_init is only used for its tokenizer and device for embedding, not trained directly here.
-    model_for_dataset_init = GPT2LMHeadModel.from_pretrained('openai-community/gpt2') 
-    new_special_tokens = ['<BOD>', '<EOD>']
-    num_added_toks = tokenizer.add_special_tokens({'additional_special_tokens': new_special_tokens})
-    model_for_dataset_init.resize_token_embeddings(len(tokenizer))
-
-    # The actual model to be trained
-    gpt2_model_base = GPT2LMHeadModel.from_pretrained('openai-community/gpt2')
-    gpt2_model_base.resize_token_embeddings(len(tokenizer)) # Ensure this model also has resized embeddings
-    cot_model = DiffusiveCoT(gpt2_model_base, use_diff=True)
-
-    dataset = GSM8KDataset(args.data_path, tokenizer, 512, model_for_dataset_init, debug=args.debug)
-
-    main(
-        local_rank=args.local_rank,
-        CoTModel=cot_model,
-        dataset=dataset,
-        epochs=args.epochs,
-        batch_size=args.batch_size,
-        learning_rate=args.learning_rate,
-        grad_accumulation_steps=args.grad_accumulation_steps,
-        world_size=world_size,
-        resume_from=args.resume_from
-    )
->>>>>>> 0696a3ee
