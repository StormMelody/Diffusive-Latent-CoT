--- conflicted
+++ resolved
@@ -1,4 +1,3 @@
-<<<<<<< HEAD
 import torch
 import torch.nn as nn
 import numpy as np
@@ -123,130 +122,4 @@
         """
         if tensor is None:
             return None
-=======
-import torch
-import torch.nn as nn
-import numpy as np
-from torch.distributed.fsdp.wrap import _module_wrap_policy, _or_policy
-from torch.nn.utils.rnn import pad_sequence
-from transformers import LlamaTokenizerFast
-from typing import Optional
-from models.backbones import LLMBackbone, VisionBackbone
-from models.vlms import PrismaticVLM
-from models.diffusion import create_diffusion
-from util import FusedMLPProjector, LinearProjector, MLPProjector
-from overwatch import initialize_overwatch
-from vla import ActionTokenizer
-from transformers import GPT2Tokenizer, GPT2Model
-from torch.nn import CrossEntropyLoss
-from transformers.models.gpt2 import GPT2LMHeadModel
-
-
-class DiffusiveCoT(nn.Module):
-    def __init__(
-        self,
-        llm: GPT2LMHeadModel,
-        use_diff: bool = True,
-        **kwargs,
-    ) -> None:
-        super().__init__()
-
-        self.use_diff = use_diff
-        self.base_causallm = llm
-
-        self.ddim_diffusion = None
-        self.diffusion_steps = 100
-        self.diffusion = create_diffusion(timestep_respacing="", noise_schedule = 'squaredcos_cap_v2', diffusion_steps=self.diffusion_steps, sigma_small=True, learn_sigma = False)
-        self.adaptor  = nn.Linear(2 * 768, 768, bias=True)
-
-        self.mse = nn.MSELoss()
-        self.CEloss = CrossEntropyLoss()
-
-    def forward(
-        self, 
-        question,   # [batch_size, 1, 768]
-        steps,      # [batch_size, 7, 768]
-        answer,     # [batch_size, 1, 768]
-        answer_label,
-        output_hidden_states: bool = False,
-        use_ddim: bool = False,
-        num_ddim_steps: int = 10,
-        **kwargs: str
-    ):
-        sample_fn = self.base_causallm.forward
-        cot_pred = []
-        B, S, D = steps.shape
-        if isinstance(self.base_causallm, GPT2LMHeadModel):
-            # embedding为词嵌入层，能够通过token_id获取对应的embedding
-            self.embedding = self.base_causallm.transformer.get_input_embeddings()
-        answer_inputs_embeds = self.embedding(answer)   # 通过answer的token_id获取embedding
-        # import pdb; pdb.set_trace()
-        # 每次循环处理一个step，S为step的步数
-        for i in range(S-1):
-            timestep = torch.randint(
-                0, 
-                self.diffusion.num_timesteps, 
-                (B,), 
-                device=steps.device
-            )
-            noise = torch.randn_like(steps[:, i+1:i+2])  # [B, T, C]
-            x = self.diffusion.q_sample(steps[:, i+1:i+2], timestep, noise)
-            model_kwargs = dict(z=question)
-            # 将上一步的step和当前的噪声x拼接起来，再通过mlp降维，作为输入，预测下一步step
-            input_embedding = self.adaptor(torch.cat([steps[:, i:i+1], x], dim=2))
-            # DDPM Sampling
-            samples = self.diffusion.p_sample_loop(sample_fn, 
-                                                    input_embedding.shape, 
-                                                    input_embedding, 
-                                                    clip_denoised=False,#False, try to set True 
-                                                    model_kwargs=model_kwargs,
-                                                    progress=False,
-                                                    device=steps.device)
-
-            cot_pred.append(samples["pred_xstart"])
-        cot_pred = torch.cat(cot_pred, dim=1)   # shape = [batch_size, 7-1, 768]
-        cot_loss = self.mse(cot_pred, steps[:,1:,...])
-
-        # import pdb; pdb.set_trace()
-        past_key_values = samples['kv_cache']
-        answer_loss = 0.0
-        for i in range(answer.shape[1]):
-            # import pdb;pdb.set_trace()
-            answer_pred = self.base_causallm(
-                # inputs_embeds=torch.cat([answer,steps,answer[:,:i]], dim=1),
-                inputs_embeds = answer_inputs_embeds[:, i-1:i] if i>0 else steps[:,-1:],
-                past_key_values=past_key_values,
-                output_hidden_states=True,
-            )
-            
-            # import pdb; pdb.set_trace()
-            #TODO:answer和cot的loss需要用logits而不是embedding计算。
-            # answer_loss += self.CEloss(answer_pred['last_hidden_state'][:,i], answer[:,i])
-            # answer_loss += self.CEloss(answer_pred['hidden_states'][-1][:,i], answer[:,i])
-            answer_loss += self.CEloss(
-                answer_pred['logits'].view(-1, answer_pred['logits'].size(-1)),
-                answer_label[:,i].view(-1)
-                )
-            past_key_values = answer_pred['past_key_values']
-
-        return cot_loss + answer_loss
-
-    def _repeat_tensor(
-        self, 
-        tensor: Optional[torch.Tensor], 
-        repeated_diffusion_steps: int
-    ) -> Optional[torch.Tensor]:
-        """
-        Repeat a tensor along the first dimension
-
-        Args:
-            tensor: Input tensor to repeat
-            repeated_diffusion_steps: Number of times to repeat
-
-        Returns:
-            Repeated tensor or None
-        """
-        if tensor is None:
-            return None
->>>>>>> 0696a3ee
         return tensor.repeat(repeated_diffusion_steps, *([1] * (tensor.ndimension() - 1)))